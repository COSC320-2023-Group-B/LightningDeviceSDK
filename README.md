# LightningDeviceSDK

[Get LabChart Lightning](https://go.adinstruments.com/integrationLCLtrial): Take advantage of our free 30 day trial while you are in the setup phase of your plugin.

[Find out more](https://go.adinstruments.com/LCLIntegrationCWS): Benefits of integrating with LabChart Lightning and options for enhanced promotion and sales growth opportunities.

[Tell us about yourself](https://go.adinstruments.com/l/21302/2020-09-17/5qnltg): if you want to, fill out our contact form and we can notify you with new resources and promotional opportunities that will help get your device in front of researchers.

The LightningDeviceSDK provides functionality to write device connection plugins in Typescript for LabChart Lightning. This repo does not provide any functionality, only example files and typed interfaces. You will need LabChart Lightning with a valid license in order to run your device plugin.

**\*\*The LightningDeviceSDK is currently under development and is subject to change.\*\***

### Supported Device Classes

-  Serial
-  Bluetooth over Serial (Serial Port Profile)
-  More to come...

## Change log

See [Changelog](CHANGELOG.md).

## Upcoming features

<<<<<<< HEAD
-  The ability to call arbitrary proxy functions from custom UI
-  Plugins work for non-admin users 
-  Arduino cores to improve device synchronization for SAMD51 and SAMD21 based boards
=======
-  Sub-microsecond inter-device synchronization over USB for Microchip ARM SAMD51 and SAMD21 based devices (e.g. Adafruit Feather M4, M0 etc. and  Sparkfun Thing+ SAMD51)
>>>>>>> b62d283d
-  Better error messaging

## Getting Started

### Minimum Requirements

-  LabChart Lightning
-  A text editor

### Recommended Device Development Workflow

When starting out, it is useful to be able to detect possible device implementation errors early, plus make and test improvements rapidly. Therefore, it is strongly recommended to do the following.

Install the needed dependencies:

-  Node.js - https://nodejs.org/en/download/
-  Visual Studio Code - https://code.visualstudio.com/download
   -  Install VS Code extension: ESLint

If you're developing Arduino firmware:
- Arduino IDE - https://www.arduino.cc/en/Main/Software
   - Arduino core(s) for the intended board(s)
   - For best possible time synchronization between devices over USB, we recommend SAM51 based boards, e.g. (e.g. Adafruit Feather M4 etc. and  Sparkfun Thing+ SAMD51)
   - Optionally, the Arduino extension for Visual Studio Code

Clone this repo to your working environment

Install packages that will assist with development:

```
npm install
```

Note: `npm` is the Node Package Manager which comes with Node.js and should already be installed with the steps above.

In order for your plugin to be loaded by Lightning it must be placed into the following location (it is up to you to create these folders or simply run `npm run watch` explained below):

(Windows)  
`C:\Users\[USERNAME]\Documents\LabChart Lightning\Plugins\devices`

(macOS)  
`~/Documents/LabChart Lightning/Plugins/devices`

It is often useful during development to iterate rapidly and see the resulting changes as early as possible. For this, you can open a terminal and run:

```
npm run watch
```

This watches for any changes to `.js` or `.ts` files located under `./development/`, automatically copying the updated file(s) to the LabChart Lightning plugins folder.

LabChart Lightning must be relaunched in order to pick up device plugin changes.

## Overview

To get started implementing a device plugin, see the [Overview](OVERVIEW.md).

## Advanced Topics

Customizing Lightning's [user interface](DEVICE-UI.md) for your device.

Inter-device time synchronization [time synch](TIME-SYNCH.md)

## License

BSD 3-Clause Clear
<|MERGE_RESOLUTION|>--- conflicted
+++ resolved
@@ -1,97 +1,93 @@
-# LightningDeviceSDK
-
-[Get LabChart Lightning](https://go.adinstruments.com/integrationLCLtrial): Take advantage of our free 30 day trial while you are in the setup phase of your plugin.
-
-[Find out more](https://go.adinstruments.com/LCLIntegrationCWS): Benefits of integrating with LabChart Lightning and options for enhanced promotion and sales growth opportunities.
-
-[Tell us about yourself](https://go.adinstruments.com/l/21302/2020-09-17/5qnltg): if you want to, fill out our contact form and we can notify you with new resources and promotional opportunities that will help get your device in front of researchers.
-
-The LightningDeviceSDK provides functionality to write device connection plugins in Typescript for LabChart Lightning. This repo does not provide any functionality, only example files and typed interfaces. You will need LabChart Lightning with a valid license in order to run your device plugin.
-
-**\*\*The LightningDeviceSDK is currently under development and is subject to change.\*\***
-
-### Supported Device Classes
-
--  Serial
--  Bluetooth over Serial (Serial Port Profile)
--  More to come...
-
-## Change log
-
-See [Changelog](CHANGELOG.md).
-
-## Upcoming features
-
-<<<<<<< HEAD
--  The ability to call arbitrary proxy functions from custom UI
--  Plugins work for non-admin users 
--  Arduino cores to improve device synchronization for SAMD51 and SAMD21 based boards
-=======
--  Sub-microsecond inter-device synchronization over USB for Microchip ARM SAMD51 and SAMD21 based devices (e.g. Adafruit Feather M4, M0 etc. and  Sparkfun Thing+ SAMD51)
->>>>>>> b62d283d
--  Better error messaging
-
-## Getting Started
-
-### Minimum Requirements
-
--  LabChart Lightning
--  A text editor
-
-### Recommended Device Development Workflow
-
-When starting out, it is useful to be able to detect possible device implementation errors early, plus make and test improvements rapidly. Therefore, it is strongly recommended to do the following.
-
-Install the needed dependencies:
-
--  Node.js - https://nodejs.org/en/download/
--  Visual Studio Code - https://code.visualstudio.com/download
-   -  Install VS Code extension: ESLint
-
-If you're developing Arduino firmware:
-- Arduino IDE - https://www.arduino.cc/en/Main/Software
-   - Arduino core(s) for the intended board(s)
-   - For best possible time synchronization between devices over USB, we recommend SAM51 based boards, e.g. (e.g. Adafruit Feather M4 etc. and  Sparkfun Thing+ SAMD51)
-   - Optionally, the Arduino extension for Visual Studio Code
-
-Clone this repo to your working environment
-
-Install packages that will assist with development:
-
-```
-npm install
-```
-
-Note: `npm` is the Node Package Manager which comes with Node.js and should already be installed with the steps above.
-
-In order for your plugin to be loaded by Lightning it must be placed into the following location (it is up to you to create these folders or simply run `npm run watch` explained below):
-
-(Windows)  
-`C:\Users\[USERNAME]\Documents\LabChart Lightning\Plugins\devices`
-
-(macOS)  
-`~/Documents/LabChart Lightning/Plugins/devices`
-
-It is often useful during development to iterate rapidly and see the resulting changes as early as possible. For this, you can open a terminal and run:
-
-```
-npm run watch
-```
-
-This watches for any changes to `.js` or `.ts` files located under `./development/`, automatically copying the updated file(s) to the LabChart Lightning plugins folder.
-
-LabChart Lightning must be relaunched in order to pick up device plugin changes.
-
-## Overview
-
-To get started implementing a device plugin, see the [Overview](OVERVIEW.md).
-
-## Advanced Topics
-
-Customizing Lightning's [user interface](DEVICE-UI.md) for your device.
-
-Inter-device time synchronization [time synch](TIME-SYNCH.md)
-
-## License
-
-BSD 3-Clause Clear
+# LightningDeviceSDK
+
+[Get LabChart Lightning](https://go.adinstruments.com/integrationLCLtrial): Take advantage of our free 30 day trial while you are in the setup phase of your plugin.
+
+[Find out more](https://go.adinstruments.com/LCLIntegrationCWS): Benefits of integrating with LabChart Lightning and options for enhanced promotion and sales growth opportunities.
+
+[Tell us about yourself](https://go.adinstruments.com/l/21302/2020-09-17/5qnltg): if you want to, fill out our contact form and we can notify you with new resources and promotional opportunities that will help get your device in front of researchers.
+
+The LightningDeviceSDK provides functionality to write device connection plugins in Typescript for LabChart Lightning. This repo does not provide any functionality, only example files and typed interfaces. You will need LabChart Lightning with a valid license in order to run your device plugin.
+
+**\*\*The LightningDeviceSDK is currently under development and is subject to change.\*\***
+
+### Supported Device Classes
+
+-  Serial
+-  Bluetooth over Serial (Serial Port Profile)
+-  More to come...
+
+## Change log
+
+See [Changelog](CHANGELOG.md).
+
+## Upcoming features
+
+-  Sub-microsecond inter-device synchronization over USB for Microchip ARM SAMD51 and SAMD21 based devices (e.g. Adafruit Feather M4, M0 etc. and  Sparkfun Thing+ SAMD51)
+-  Calling arbitrary proxy functions from custom UI
+-  Plugins work for non-admin users 
+-  Better error messaging
+
+## Getting Started
+
+### Minimum Requirements
+
+-  LabChart Lightning
+-  A text editor
+
+### Recommended Device Development Workflow
+
+When starting out, it is useful to be able to detect possible device implementation errors early, plus make and test improvements rapidly. Therefore, it is strongly recommended to do the following.
+
+Install the needed dependencies:
+
+-  Node.js - https://nodejs.org/en/download/
+-  Visual Studio Code - https://code.visualstudio.com/download
+   -  Install VS Code extension: ESLint
+
+If you're developing Arduino firmware:
+- Arduino IDE - https://www.arduino.cc/en/Main/Software
+   - Arduino core(s) for the intended board(s)
+   - For best possible time synchronization between devices over USB, we recommend SAM51 based boards, e.g. (e.g. Adafruit Feather M4 etc. and  Sparkfun Thing+ SAMD51)
+   - Optionally, the Arduino extension for Visual Studio Code
+
+Clone this repo to your working environment
+
+Install packages that will assist with development:
+
+```
+npm install
+```
+
+Note: `npm` is the Node Package Manager which comes with Node.js and should already be installed with the steps above.
+
+In order for your plugin to be loaded by Lightning it must be placed into the following location (it is up to you to create these folders or simply run `npm run watch` - explained below):
+
+(Windows)  
+`C:\Users\[USERNAME]\Documents\LabChart Lightning\Plugins\devices`
+
+(macOS)  
+`~/Documents/LabChart Lightning/Plugins/devices`
+
+It is often useful during development to iterate rapidly and see the resulting changes as early as possible. For this, you can open a terminal and run:
+
+```
+npm run watch
+```
+
+This watches for any changes to `.js` or `.ts` files located under `./development/`, automatically copying the updated file(s) to the LabChart Lightning plugins folder.
+
+LabChart Lightning must be relaunched in order to pick up device plugin changes.
+
+## Overview
+
+To get started implementing a device plugin, see the [Overview](OVERVIEW.md).
+
+## Advanced Topics
+
+Customizing Lightning's [user interface](DEVICE-UI.md) for your device.
+
+Inter-device time synchronization [time synch](TIME-SYNCH.md)
+
+## License
+
+BSD 3-Clause Clear